# Changelog

## Updating from 1.0.0 to 2.0.0
<<<<<<< HEAD
 - Overall php version requirement was bumped from `5.5` to `7.4`
 - Bumped version requirements for React dependencies and switched DataLoader to return ExtendedPromiseInterfaces instead of PromiseInterfaces.
 - Fluent interfaces in `Dataloader::prime()`,`DataLoader::clear` and `DataLoader::clearAll()` were removed. So change usages like:
=======
 - Overall php version requirement was bumped from `5.5` to `7.3`
 - ReactPHP dependencies have been upped to their latest versions
 - Fluent interfaces from `Dataloader::prime()`,`DataLoader::clear()` and `DataLoader::clearAll()` were removed. So change usages like:
>>>>>>> a0576ac6
    ```php
    $dataloader->clear('A')->prime('A', 'Y');
    ```
    to:
    ```
    $dataloader->clear('A');
    $dataloader->prime('A', 'Y');
    ```
 - All classes in the library have been marked as final.<|MERGE_RESOLUTION|>--- conflicted
+++ resolved
@@ -1,15 +1,10 @@
 # Changelog
 
 ## Updating from 1.0.0 to 2.0.0
-<<<<<<< HEAD
  - Overall php version requirement was bumped from `5.5` to `7.4`
- - Bumped version requirements for React dependencies and switched DataLoader to return ExtendedPromiseInterfaces instead of PromiseInterfaces.
- - Fluent interfaces in `Dataloader::prime()`,`DataLoader::clear` and `DataLoader::clearAll()` were removed. So change usages like:
-=======
- - Overall php version requirement was bumped from `5.5` to `7.3`
- - ReactPHP dependencies have been upped to their latest versions
+ - ReactPHP dependencies have been bumped to their latest versions.
+ - DataloaderInterface now returns ExtendedPromiseInterfaces instead of PromiseInterfaces.
  - Fluent interfaces from `Dataloader::prime()`,`DataLoader::clear()` and `DataLoader::clearAll()` were removed. So change usages like:
->>>>>>> a0576ac6
     ```php
     $dataloader->clear('A')->prime('A', 'Y');
     ```
